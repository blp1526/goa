--- conflicted
+++ resolved
@@ -21,18 +21,12 @@
 
 func newDesign(httpSvcs ...*expr.HTTPServiceExpr) *expr.RootExpr {
 	openapi.Definitions = make(map[string]*openapi.Schema)
-<<<<<<< HEAD
 	a := expr.NewAPIExpr("test", func() {})
-	a.Servers = []*expr.ServerExpr{{URL: "https://goa.design"}}
+	a.Servers = []*expr.ServerExpr{a.DefaultServer()}
+	a.Servers[0].Hosts[0].URIs = []expr.URIExpr{expr.URIExpr("https://goa.design")}
 	a.HTTP.Services = httpSvcs
 
 	services := make([]*expr.ServiceExpr, len(httpSvcs))
-=======
-	a := &design.APIExpr{Name: "test"}
-	a.Servers = []*design.ServerExpr{a.DefaultServer()}
-	a.Servers[0].Hosts[0].URIs = []design.URIExpr{design.URIExpr("https://goa.design")}
-	services := make([]*design.ServiceExpr, len(httpSvcs))
->>>>>>> 59658153
 	for i, r := range httpSvcs {
 		services[i] = r.ServiceExpr
 	}
@@ -90,11 +84,7 @@
 		empty   = newDesign()
 		invalid = newDesign()
 	)
-<<<<<<< HEAD
-	invalid.API.Servers[0].URL = invalidURL
-=======
-	invalid.Design.API.Servers[0].Hosts[0].URIs[0] = invalidURL
->>>>>>> 59658153
+	invalid.API.Servers[0].Hosts[0].URIs[0] = invalidURL
 	cases := map[string]struct {
 		Root  *expr.RootExpr
 		Error bool
